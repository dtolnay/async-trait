--- conflicted
+++ resolved
@@ -11,14 +11,8 @@
 use syn::visit_mut::{self, VisitMut};
 use syn::{
     parse_quote, parse_quote_spanned, Attribute, Block, FnArg, GenericArgument, GenericParam,
-<<<<<<< HEAD
     Generics, Ident, ImplItem, ImplItemType, Lifetime, LifetimeParam, Pat, PatIdent, PathArguments,
-    Receiver, ReturnType, Signature, Stmt, Token, TraitItem, TraitItemType, Type, TypePath,
-    WhereClause,
-=======
-    Generics, Ident, ImplItem, Lifetime, LifetimeParam, Pat, PatIdent, PathArguments, Receiver,
-    ReturnType, Signature, Token, TraitItem, Type, TypePath, WhereClause,
->>>>>>> dce60601
+    Receiver, ReturnType, Signature, Token, TraitItem, TraitItemType, Type, TypePath, WhereClause,
 };
 
 impl ToTokens for Item {
@@ -158,17 +152,11 @@
                 associated_type_impl_traits: &associated_type_impl_traits,
             };
             for inner in &mut input.items {
-<<<<<<< HEAD
-                if let ImplItem::Fn(method) = inner {
-                    let sig = &mut method.sig;
-                    if sig.asyncness.is_some() {
-                        let future_type = future_type_attr(&method.attrs, is_local);
-                        let ret = ret_token_stream(&sig.output);
-=======
                 match inner {
                     ImplItem::Fn(method) if method.sig.asyncness.is_some() => {
+                        let future_type = future_type_attr(&method.attrs, is_local);
                         let sig = &mut method.sig;
->>>>>>> dce60601
+                        let ret = ret_token_stream(&sig.output);
                         let block = &mut method.block;
                         let has_self = has_self_in_sig(sig) || has_self_in_block(block);
                         transform_block(context, sig, block, future_type);
@@ -185,9 +173,10 @@
                             Ok(method) if method.sig.asyncness.is_some() => method,
                             _ => continue,
                         };
+                        let future_type = future_type_attr(&method.attrs, is_local);
                         let sig = &mut method.sig;
                         let has_self = has_self_in_sig(sig);
-                        transform_sig(context, sig, has_self, false, is_local);
+                        transform_sig(context, sig, has_self, false, future_type);
                         method.attrs.push(lint_suppress_with_body());
                         *tokens = quote!(#method);
                     }
@@ -523,7 +512,6 @@
 //
 //         ___ret
 //     })
-<<<<<<< HEAD
 //
 // Output (future_type == Unboxed || future_type == UnboxedSimple):
 //     async move {
@@ -543,15 +531,6 @@
     block: &mut Block,
     future_type: FutureType,
 ) {
-    if let Some(Stmt::Item(syn::Item::Verbatim(item))) = block.stmts.first() {
-        if block.stmts.len() == 1 && item.to_string() == ";" {
-            return;
-        }
-    }
-
-=======
-fn transform_block(context: Context, sig: &mut Signature, block: &mut Block) {
->>>>>>> dce60601
     let mut self_span = None;
     let decls = sig
         .inputs
