--- conflicted
+++ resolved
@@ -10,11 +10,7 @@
 use syn::visit_mut::{self, VisitMut};
 use syn::{
     parse_quote, parse_quote_spanned, Attribute, Block, FnArg, GenericArgument, GenericParam,
-<<<<<<< HEAD
-    Generics, Ident, ImplItem, ImplItemType, Lifetime, LifetimeDef, Pat, PatIdent, PathArguments,
-=======
     Generics, Ident, ImplItem, ImplItemType, Lifetime, LifetimeParam, Pat, PatIdent, PathArguments,
->>>>>>> affc0506
     Receiver, ReturnType, Signature, Stmt, Token, TraitItem, TraitItemType, Type, TypePath,
     WhereClause,
 };
@@ -646,21 +642,12 @@
     let generated_doc = format!(
         "Automatically generated return type placeholder for [`Self::{}`]",
         sig.ident
-<<<<<<< HEAD
     );
     let mut implicit_type_def: TraitItemType = parse_quote!(
         #[allow(clippy::needless_lifetimes, clippy::type_repetition_in_bounds)]
         #[doc = #generated_doc]
         type #implicit_type_name: ::core::future::Future<Output = #ret> + #bounds;
     );
-=======
-    );
-    let mut implicit_type_def: TraitItemType = parse_quote!(
-        #[allow(clippy::needless_lifetimes, clippy::type_repetition_in_bounds)]
-        #[doc = #generated_doc]
-        type #implicit_type_name: ::core::future::Future<Output = #ret> + #bounds;
-    );
->>>>>>> affc0506
     implicit_type_def.generics = sig.generics.clone();
     if let Some(receiver_lifetime) = receiver_lifetime(sig) {
         where_clause_or_default(&mut implicit_type_def.generics.where_clause)
@@ -782,11 +769,7 @@
 /// If none found, the `Future` is boxed.
 fn future_type_attr(attrs: &[Attribute], is_local: bool) -> FutureType {
     for attr in attrs {
-<<<<<<< HEAD
-        if let Some(last_seg) = attr.path.segments.last() {
-=======
         if let Some(last_seg) = attr.path().segments.last() {
->>>>>>> affc0506
             let future_type = match (last_seg.ident.to_string().as_str(), is_local) {
                 ("unboxed", false) => Some(FutureType::UnboxedSend),
                 ("unboxed", true) => Some(FutureType::UnboxedLocal),
