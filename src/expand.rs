--- conflicted
+++ resolved
@@ -9,13 +9,8 @@
 use syn::visit_mut::{self, VisitMut};
 use syn::{
     parse_quote, parse_quote_spanned, Attribute, Block, FnArg, GenericParam, Generics, Ident,
-<<<<<<< HEAD
     ImplItem, Lifetime, LifetimeDef, Pat, PatIdent, Receiver, ReturnType, Signature, Stmt, Token,
-    TraitItem, Type, TypeParamBound, TypePath, WhereClause,
-=======
-    ImplItem, ImplItemType, Lifetime, Pat, PatIdent, Receiver, ReturnType, Signature, Stmt, Token,
     TraitItem, TraitItemType, Type, TypeParamBound, TypePath, WhereClause,
->>>>>>> 733d2013
 };
 
 impl ToTokens for Item {
