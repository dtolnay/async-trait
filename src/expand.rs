use crate::bound::{has_bound, InferredBound, Supertraits};
use crate::lifetime::{AddLifetimeToImplTrait, CollectLifetimes};
use crate::parse::Item;
use crate::receiver::{has_self_in_block, has_self_in_sig, mut_pat, ReplaceSelf};
use proc_macro2::{Span, TokenStream};
use quote::{format_ident, quote, quote_spanned, ToTokens};
use std::collections::BTreeSet as Set;
use std::mem;
use syn::punctuated::{Pair, Punctuated};
use syn::visit_mut::{self, VisitMut};
use syn::{
<<<<<<< HEAD
    parse_quote, parse_quote_spanned, Attribute, Block, FnArg, GenericParam, Generics, Ident,
    ImplItem, ImplItemType, Lifetime, LifetimeDef, Pat, PatIdent, Receiver, ReturnType, Signature,
    Stmt, Token, TraitItem, TraitItemType, Type, TypeParamBound, TypePath, WhereClause,
=======
    parse_quote, parse_quote_spanned, Attribute, Block, FnArg, GenericArgument, GenericParam,
    Generics, Ident, ImplItem, Lifetime, LifetimeDef, Pat, PatIdent, PathArguments, Receiver,
    ReturnType, Signature, Stmt, Token, TraitItem, Type, TypePath, WhereClause,
>>>>>>> c1fba00e
};

impl ToTokens for Item {
    fn to_tokens(&self, tokens: &mut TokenStream) {
        match self {
            Item::Trait(item) => item.to_tokens(tokens),
            Item::Impl(item) => item.to_tokens(tokens),
        }
    }
}

#[derive(Clone, Copy, Eq, PartialEq)]
enum FutureType {
    /// The returned `Future` is boxed and can be sent.
    BoxedSend,

    /// The returned `Future` is boxed and cannot be sent.
    BoxedLocal,

    /// The returned `Future` is an `impl Future` and can be sent.
    UnboxedSend,

    /// The returned `Future` is an `impl Future` and cannot be sent.
    UnboxedLocal,

    /// The returned `Future` is an `impl Future` with the same lifetime bound for all the
    /// references and the `Future`.
    UnboxedSimpleSend,

    /// The returned `Future` is an `impl Future` with the same lifetime bound for all the
    /// references and the `Future`. The future cannot be sent.
    UnboxedSimpleLocal,
}

impl FutureType {
    fn is_boxed(self) -> bool {
        match self {
            FutureType::BoxedSend | FutureType::BoxedLocal => true,
            FutureType::UnboxedSend
            | FutureType::UnboxedLocal
            | FutureType::UnboxedSimpleSend
            | FutureType::UnboxedSimpleLocal => false,
        }
    }

    fn is_send(self) -> bool {
        match self {
            FutureType::BoxedSend | FutureType::UnboxedSend | FutureType::UnboxedSimpleSend => true,
            FutureType::BoxedLocal | FutureType::UnboxedLocal | FutureType::UnboxedSimpleLocal => {
                false
            }
        }
    }
}

#[derive(Clone, Copy)]
enum Context<'a> {
    Trait {
        generics: &'a Generics,
        supertraits: &'a Supertraits,
    },
    Impl {
        impl_generics: &'a Generics,
        associated_type_impl_traits: &'a Set<Ident>,
    },
}

impl Context<'_> {
    fn lifetimes<'a>(&'a self, used: &'a [Lifetime]) -> impl Iterator<Item = &'a LifetimeDef> {
        let generics = match self {
            Context::Trait { generics, .. } => generics,
            Context::Impl { impl_generics, .. } => impl_generics,
        };
        generics.params.iter().filter_map(move |param| {
            if let GenericParam::Lifetime(param) = param {
                if used.contains(&param.lifetime) {
                    return Some(param);
                }
            }
            None
        })
    }
}

pub fn expand(input: &mut Item, is_local: bool) {
    match input {
        Item::Trait(input) => {
            let mut implicit_associated_types: Vec<TraitItem> = Vec::new();
            let context = Context::Trait {
                generics: &input.generics,
                supertraits: &input.supertraits,
            };
            for inner in &mut input.items {
                if let TraitItem::Method(method) = inner {
                    let sig = &mut method.sig;
                    if sig.asyncness.is_some() {
                        let future_type = future_type_attr(&method.attrs, is_local);
                        let ret = ret_token_stream(&sig.output);
                        let block = &mut method.default;
                        let mut has_self = has_self_in_sig(sig);
                        method.attrs.push(parse_quote!(#[must_use]));
                        if let Some(block) = block {
                            has_self |= has_self_in_block(block);
                            transform_block(context, sig, block, future_type);
                            method.attrs.push(lint_suppress_with_body());
                        } else {
                            method.attrs.push(lint_suppress_without_body());
                        }
                        let has_default = method.default.is_some();
                        let bounds =
                            transform_sig(context, sig, has_self, has_default, future_type);
                        if !future_type.is_boxed() {
                            let type_def = define_implicit_associated_type(sig, &ret, &bounds);
                            implicit_associated_types.push(TraitItem::Type(type_def));
                            generate_fn_doc(sig, &ret, &mut method.attrs);
                        }
                    }
                }
            }
            implicit_associated_types
                .into_iter()
                .for_each(|t| input.items.push(t));
        }
        Item::Impl(input) => {
            let mut lifetimes = CollectLifetimes::new("'impl", input.impl_token.span);
            lifetimes.visit_type_mut(&mut *input.self_ty);
            lifetimes.visit_path_mut(&mut input.trait_.as_mut().unwrap().1);
            let params = &input.generics.params;
            let elided = lifetimes.elided;
            input.generics.params = parse_quote!(#(#elided,)* #params);

            let mut associated_type_impl_traits = Set::new();
            for inner in &input.items {
                if let ImplItem::Type(assoc) = inner {
                    if let Type::ImplTrait(_) = assoc.ty {
                        associated_type_impl_traits.insert(assoc.ident.clone());
                    }
                }
            }

            let mut implicit_associated_type_assigns: Vec<ImplItem> = Vec::new();
            let context = Context::Impl {
                impl_generics: &input.generics,
                associated_type_impl_traits: &associated_type_impl_traits,
            };
            for inner in &mut input.items {
                if let ImplItem::Method(method) = inner {
                    let sig = &mut method.sig;
                    if sig.asyncness.is_some() {
                        let future_type = future_type_attr(&method.attrs, is_local);
                        let ret = ret_token_stream(&sig.output);
                        let block = &mut method.block;
                        let has_self = has_self_in_sig(sig) || has_self_in_block(block);
                        transform_block(context, sig, block, future_type);
                        let bounds = transform_sig(context, sig, has_self, false, future_type);
                        if !future_type.is_boxed() {
                            let type_assign = assign_implicit_associated_type(sig, &ret, &bounds);
                            implicit_associated_type_assigns.push(ImplItem::Type(type_assign));
                            generate_fn_doc(sig, &ret, &mut method.attrs);
                        }
                        method.attrs.push(lint_suppress_with_body());
                    }
                }
            }
            implicit_associated_type_assigns
                .into_iter()
                .for_each(|t| input.items.push(t));
        }
    }
}

fn lint_suppress_with_body() -> Attribute {
    parse_quote! {
        #[allow(
            clippy::let_unit_value,
            clippy::no_effect_underscore_binding,
            clippy::shadow_same,
            clippy::type_complexity,
            clippy::type_repetition_in_bounds,
            clippy::used_underscore_binding
        )]
    }
}

fn lint_suppress_without_body() -> Attribute {
    parse_quote! {
        #[allow(
            clippy::type_complexity,
            clippy::type_repetition_in_bounds
        )]
    }
}

// Input:
//     async fn f<T>(&self, x: &T) -> Ret;
//
// Output (future_type == Boxed):
//     fn f<'life0, 'life1, 'async_trait, T>(
//         &'life0 self,
//         x: &'life1 T,
//     ) -> Pin<Box<dyn Future<Output = Ret> + Send + 'async_trait>>
//     where
//         'life0: 'async_trait,
//         'life1: 'async_trait,
//         T: 'async_trait,
//         Self: Sync + 'async_trait;
//
// Output (future_type == Unboxed):
//     fn f<'life0, 'life1, 'async_trait, T>(
//         &'life0 self,
//         x: &'life1 T,
//     ) -> Self::RetTypeOfF<'life0, 'life1, 'async_trait>
//     where
//         'life0: 'async_trait,
//         'life1: 'async_trait,
//         T: 'async_trait,
//         Self: 'async_trait;
//
// Output (future_type == UnboxedSimple):
//     fn f<'async_trait, T>(
//         &'async_trait self,
//         x: &'async_trait T,
//     ) -> Self::RetTypeOfF<'async_trait>
//     where
//         T: 'async_trait,
//         Self: 'async_trait;
fn transform_sig(
    context: Context,
    sig: &mut Signature,
    has_self: bool,
    has_default: bool,
    future_type: FutureType,
) -> TokenStream {
    let default_span = sig.asyncness.take().unwrap().span;
    sig.fn_token.span = default_span;

    let (ret_arrow, ret) = match &sig.output {
        ReturnType::Default => (Token![->](default_span), quote_spanned!(default_span=> ())),
        ReturnType::Type(arrow, ret) => (*arrow, quote!(#ret)),
    };

    let mut lifetimes = CollectLifetimes::new("'life", default_span);
    for arg in sig.inputs.iter_mut() {
        match arg {
            FnArg::Receiver(arg) => {
                lifetimes.visit_receiver_mut(arg);
                if future_type == FutureType::UnboxedSimpleSend {
                    if let Some(arg_ref) = arg.reference.as_mut() {
                        arg_ref
                            .1
                            .replace(Lifetime::new("'async_trait", Span::call_site()));
                    }
                }
            }
            FnArg::Typed(arg) => {
                lifetimes.visit_type_mut(&mut arg.ty);
                if future_type == FutureType::UnboxedSend {
                    if let Type::Reference(arg_ty) = &*arg.ty {
                        if let Some(lifetime) = arg_ty.lifetime.as_ref() {
                            let span = lifetime.span();
                            let ty = &*arg_ty.elem;
                            where_clause_or_default(&mut sig.generics.where_clause)
                                .predicates
                                .push(parse_quote_spanned!(span=> #ty: #lifetime));
                        }
                    }
                } else if future_type == FutureType::UnboxedSimpleSend {
                    if let Type::Reference(arg_ty) = &mut *arg.ty {
                        arg_ty
                            .lifetime
                            .replace(Lifetime::new("'async_trait", Span::call_site()));
                    }
                }
            }
        }
    }

    if future_type == FutureType::UnboxedSimpleSend {
        let mut lifetime_replaced = false;
        let mut filtered_params = Vec::<Pair<GenericParam, Token![,]>>::new();
        while let Some(param) = sig.generics.params.pop() {
            if let Pair::Punctuated(param, token) = param {
                match param {
                    GenericParam::Lifetime(mut lifetime) => {
                        if !lifetime_replaced {
                            lifetime.lifetime = Lifetime::new("'async_trait", Span::call_site());
                            lifetime.bounds.clear();
                            filtered_params
                                .push(Pair::Punctuated(GenericParam::Lifetime(lifetime), token));
                            lifetime_replaced = true;
                        }
                    }
                    param => filtered_params.push(Pair::Punctuated(param, token)),
                }
            }
        }
        if !lifetime_replaced {
            sig.generics
                .params
                .push(parse_quote_spanned!(default_span=> 'async_trait));
        }
        while let Some(param) = filtered_params.pop() {
            sig.generics.params.push(param.into_value());
        }
    } else {
        for param in &mut sig.generics.params {
            match param {
                GenericParam::Type(param) => {
                    let param_name = &param.ident;
                    let span = match param.colon_token.take() {
                        Some(colon_token) => colon_token.span,
                        None => param_name.span(),
                    };
                    let bounds = mem::replace(&mut param.bounds, Punctuated::new());
                    where_clause_or_default(&mut sig.generics.where_clause)
                        .predicates
                        .push(parse_quote_spanned!(span=> #param_name: 'async_trait + #bounds));
                }
                GenericParam::Lifetime(param) => {
                    let param_name = &param.lifetime;
                    let span = match param.colon_token.take() {
                        Some(colon_token) => colon_token.span,
                        None => param_name.span(),
                    };
                    let bounds = mem::replace(&mut param.bounds, Punctuated::new());
                    where_clause_or_default(&mut sig.generics.where_clause)
                        .predicates
                        .push(parse_quote_spanned!(span=> #param: 'async_trait + #bounds));
                }
                GenericParam::Const(_) => {}
            }
        }

        for param in context.lifetimes(&lifetimes.explicit) {
            let param = &param.lifetime;
            let span = param.span();
            where_clause_or_default(&mut sig.generics.where_clause)
                .predicates
                .push(parse_quote_spanned!(span=> #param: 'async_trait));
        }
    }

    if sig.generics.lt_token.is_none() {
        sig.generics.lt_token = Some(Token![<](sig.ident.span()));
    }
    if sig.generics.gt_token.is_none() {
        sig.generics.gt_token = Some(Token![>](sig.paren_token.span));
    }

    if future_type != FutureType::UnboxedSimpleSend {
        for elided in lifetimes.elided {
            sig.generics.params.push(parse_quote!(#elided));
            where_clause_or_default(&mut sig.generics.where_clause)
                .predicates
                .push(parse_quote_spanned!(elided.span()=> #elided: 'async_trait));
        }
        sig.generics
            .params
            .push(parse_quote_spanned!(default_span=> 'async_trait));
    }

    if has_self {
        let bounds: &[InferredBound] = match sig.inputs.iter().next() {
            Some(FnArg::Receiver(Receiver {
                reference: Some(_),
                mutability: None,
                ..
            })) => &[InferredBound::Sync],
            Some(FnArg::Typed(arg))
                if match arg.pat.as_ref() {
                    Pat::Ident(pat) => pat.ident == "self",
                    _ => false,
                } =>
            {
                match arg.ty.as_ref() {
                    // self: &Self
                    Type::Reference(ty) if ty.mutability.is_none() => &[InferredBound::Sync],
                    // self: Arc<Self>
                    Type::Path(ty)
                        if {
                            let segment = ty.path.segments.last().unwrap();
                            segment.ident == "Arc"
                                && match &segment.arguments {
                                    PathArguments::AngleBracketed(arguments) => {
                                        arguments.args.len() == 1
                                            && match &arguments.args[0] {
                                                GenericArgument::Type(Type::Path(arg)) => {
                                                    arg.path.is_ident("Self")
                                                }
                                                _ => false,
                                            }
                                    }
                                    _ => false,
                                }
                        } =>
                    {
                        &[InferredBound::Sync, InferredBound::Send]
                    }
                    _ => &[InferredBound::Send],
                }
            }
            _ => &[InferredBound::Send],
        };

<<<<<<< HEAD
        let assume_bound = match context {
            Context::Trait { supertraits, .. } => !has_default || has_bound(supertraits, &bound),
            Context::Impl { .. } => true,
        };

        let where_clause = where_clause_or_default(&mut sig.generics.where_clause);
        where_clause
            .predicates
            .push(if assume_bound || !future_type.is_send() {
                parse_quote_spanned!(default_span=> Self: 'async_trait)
            } else {
                parse_quote_spanned!(default_span=> Self: ::core::marker::#bound + 'async_trait)
=======
        let bounds = bounds.iter().filter_map(|bound| {
            let assume_bound = match context {
                Context::Trait { supertraits, .. } => !has_default || has_bound(supertraits, bound),
                Context::Impl { .. } => true,
            };
            if assume_bound || is_local {
                None
            } else {
                Some(bound.spanned_path(default_span))
            }
        });

        where_clause_or_default(&mut sig.generics.where_clause)
            .predicates
            .push(parse_quote_spanned! {default_span=>
                Self: #(#bounds +)* 'async_trait
>>>>>>> c1fba00e
            });
    }

    for (i, arg) in sig.inputs.iter_mut().enumerate() {
        match arg {
            FnArg::Receiver(Receiver {
                reference: Some(_), ..
            }) => {}
            FnArg::Receiver(arg) => arg.mutability = None,
            FnArg::Typed(arg) => {
                if let Pat::Ident(ident) = &mut *arg.pat {
                    ident.by_ref = None;
                    ident.mutability = None;
                } else {
                    let positional = positional_arg(i, &arg.pat);
                    let m = mut_pat(&mut arg.pat);
                    arg.pat = parse_quote!(#m #positional);
                }
                AddLifetimeToImplTrait.visit_type_mut(&mut arg.ty);
            }
        }
    }

    let bounds = if future_type.is_send() {
        quote_spanned!(default_span=> ::core::marker::Send + 'async_trait)
    } else {
        quote_spanned!(default_span=> 'async_trait)
    };

    if future_type.is_boxed() {
        sig.output = parse_quote_spanned! {default_span=>
            #ret_arrow ::core::pin::Pin<Box<
                dyn ::core::future::Future<Output = #ret> + #bounds
            >>
        };
    } else {
        let implicit_type_name = derive_implicit_type_name(&sig.ident);
        let params_clone = sig.generics.params.clone();
        let params_iter = params_clone.into_iter().map(|mut p| {
            match &mut p {
                GenericParam::Type(t) => {
                    t.attrs.clear();
                    t.bounds.clear();
                }
                GenericParam::Lifetime(l) => {
                    l.attrs.clear();
                    l.bounds.clear();
                }
                GenericParam::Const(_) => (),
            };
            p
        });
        sig.output = parse_quote_spanned! {default_span=>
            #ret_arrow Self::#implicit_type_name<#(#params_iter),*>
        };
    }

    bounds
}

// Input:
//     async fn f<T>(&self, x: &T, (a, b): (A, B)) -> Ret {
//         self + x + a + b
//     }
//
// Output (future_type == Boxed):
//     Box::pin(async move {
//         let ___ret: Ret = {
//             let __self = self;
//             let x = x;
//             let (a, b) = __arg1;
//
//             __self + x + a + b
//         };
//
//         ___ret
//     })
//
// Output (future_type == Unboxed || future_type == UnboxedSimple):
//     async move {
//         let __ret: Ret = {
//             let __self = self;
//             let x = x;
//             let (a, b) = __arg1;
//
//             __self + x + a + b
//         };
//
//         __ret
//     }
fn transform_block(
    context: Context,
    sig: &mut Signature,
    block: &mut Block,
    future_type: FutureType,
) {
    if let Some(Stmt::Item(syn::Item::Verbatim(item))) = block.stmts.first() {
        if block.stmts.len() == 1 && item.to_string() == ";" {
            return;
        }
    }

    let mut self_span = None;
    let decls = sig
        .inputs
        .iter()
        .enumerate()
        .map(|(i, arg)| match arg {
            FnArg::Receiver(Receiver {
                self_token,
                mutability,
                ..
            }) => {
                let ident = Ident::new("__self", self_token.span);
                self_span = Some(self_token.span);
                quote!(let #mutability #ident = #self_token;)
            }
            FnArg::Typed(arg) => {
                if let Pat::Ident(PatIdent {
                    ident, mutability, ..
                }) = &*arg.pat
                {
                    if ident == "self" {
                        self_span = Some(ident.span());
                        let prefixed = Ident::new("__self", ident.span());
                        quote!(let #mutability #prefixed = #ident;)
                    } else {
                        quote!(let #mutability #ident = #ident;)
                    }
                } else {
                    let pat = &arg.pat;
                    let ident = positional_arg(i, pat);
                    if let Pat::Wild(_) = **pat {
                        quote!(let #ident = #ident;)
                    } else {
                        quote!(let #pat = #ident;)
                    }
                }
            }
        })
        .collect::<Vec<_>>();

    if let Some(span) = self_span {
        let mut replace_self = ReplaceSelf(span);
        replace_self.visit_block_mut(block);
    }

    let stmts = &block.stmts;
    let let_ret = match &mut sig.output {
        ReturnType::Default => quote_spanned! {block.brace_token.span=>
            #(#decls)*
            let _: () = { #(#stmts)* };
        },
        ReturnType::Type(_, ret) => {
            if contains_associated_type_impl_trait(context, ret) {
                if decls.is_empty() {
                    quote!(#(#stmts)*)
                } else {
                    quote!(#(#decls)* { #(#stmts)* })
                }
            } else {
                quote_spanned! {block.brace_token.span=>
                    if let ::core::option::Option::Some(__ret) = ::core::option::Option::None::<#ret> {
                        return __ret;
                    }
                    #(#decls)*
                    let __ret: #ret = { #(#stmts)* };
                    #[allow(unreachable_code)]
                    __ret
                }
            }
        }
    };

    if future_type.is_boxed() {
        let box_pin = quote_spanned!(block.brace_token.span=>
            Box::pin(async move { #let_ret })
        );
        block.stmts = parse_quote!(#box_pin);
    } else {
        let async_block = quote_spanned!(block.brace_token.span=>
            async move { #let_ret }
        );
        block.stmts = parse_quote!(#async_block);
    }
}

// Input:
//     async fn f<T>(&self, x: &T) -> Ret;
//
// Output:
//     type RetTypeOfF<'life0, 'life1, 'async_trait, T>: Future<Output = Ret> + Send + 'async_trait
//     where
//         'life0: 'async_trait,
//         'life1: 'async_trait,
//         T: 'async_trait,
//         Self: 'life0;
fn define_implicit_associated_type(
    sig: &Signature,
    ret: &TokenStream,
    bounds: &TokenStream,
) -> TraitItemType {
    let implicit_type_name = derive_implicit_type_name(&sig.ident);
    let generated_doc = format!(
        "Automatically generated return type placeholder for [`Self::{}`]",
        sig.ident
    );
    let mut implicit_type_def: TraitItemType = parse_quote!(
        #[allow(clippy::needless_lifetimes, clippy::type_repetition_in_bounds)]
        #[doc = #generated_doc]
        type #implicit_type_name: ::core::future::Future<Output = #ret> + #bounds;
    );
    implicit_type_def.generics = sig.generics.clone();
    if let Some(receiver_lifetime) = receiver_lifetime(sig) {
        where_clause_or_default(&mut implicit_type_def.generics.where_clause)
            .predicates
            .push(parse_quote!(Self: #receiver_lifetime));
    }
    implicit_type_def
}

// Input:
//     async fn f<T>(&self, x: &T) -> Ret;
//
// Output:
//     type RetTypeOfF<'life0, 'life1, 'async_trait, T>
//     where
//         'life0: 'async_trait,
//         'life1: 'async_trait,
//         T: 'async_trait,
//         Self: 'life0
//     = impl Future<Output = Ret> + Send + 'async_trait;
fn assign_implicit_associated_type(
    sig: &Signature,
    ret: &TokenStream,
    bounds: &TokenStream,
) -> ImplItemType {
    let implicit_type_name = derive_implicit_type_name(&sig.ident);
    let generated_doc = format!(
        "Automatically generated return type for [`Self::{}`]",
        sig.ident
    );
    let mut implicit_type_assign: ImplItemType = parse_quote!(
        #[allow(clippy::needless_lifetimes, clippy::type_repetition_in_bounds)]
        #[doc = #generated_doc]
        type #implicit_type_name = impl ::core::future::Future<Output = #ret> + #bounds;
    );
    implicit_type_assign.generics = sig.generics.clone();
    if let Some(receiver_lifetime) = receiver_lifetime(sig) {
        where_clause_or_default(&mut implicit_type_assign.generics.where_clause)
            .predicates
            .push(parse_quote!(Self: #receiver_lifetime));
    }
    implicit_type_assign
}

// Input:
//     /// Doc.
//     async fn f<T>(&self, x: &T) -> Ret;
//
// Output:
//     /// Doc.
//     ///
//     /// ***
//     /// _This is an asynchronous method returning [`impl Future<Output = Ret>`](Self::RetTypeOfF)._
//     async fn f<T>(&self, x: &T) -> Ret;
fn generate_fn_doc(sig: &Signature, ret: &TokenStream, attrs: &mut Vec<Attribute>) {
    let newline = quote! {
        #[doc = ""]
    };
    attrs.push(parse_quote!(#newline));
    let separator = quote! {
        #[doc = "***"]
    };
    attrs.push(parse_quote!(#separator));
    let implicit_type_name = derive_implicit_type_name(&sig.ident);
    let doc = format!(
        "_This is an asynchronous method returning [`impl Future<Output = {}>`](Self::{})._",
        ret, implicit_type_name
    );
    let doc_token_stream = quote! {
        #[doc = #doc]
    };
    attrs.push(parse_quote!(#doc_token_stream));
}

fn positional_arg(i: usize, pat: &Pat) -> Ident {
    let span: Span = syn::spanned::Spanned::span(pat);
    #[cfg(not(no_span_mixed_site))]
    let span = span.resolved_at(Span::mixed_site());
    format_ident!("__arg{}", i, span = span)
}

fn contains_associated_type_impl_trait(context: Context, ret: &mut Type) -> bool {
    struct AssociatedTypeImplTraits<'a> {
        set: &'a Set<Ident>,
        contains: bool,
    }

    impl<'a> VisitMut for AssociatedTypeImplTraits<'a> {
        fn visit_type_path_mut(&mut self, ty: &mut TypePath) {
            if ty.qself.is_none()
                && ty.path.segments.len() == 2
                && ty.path.segments[0].ident == "Self"
                && self.set.contains(&ty.path.segments[1].ident)
            {
                self.contains = true;
            }
            visit_mut::visit_type_path_mut(self, ty);
        }
    }

    match context {
        Context::Trait { .. } => false,
        Context::Impl {
            associated_type_impl_traits,
            ..
        } => {
            let mut visit = AssociatedTypeImplTraits {
                set: associated_type_impl_traits,
                contains: false,
            };
            visit.visit_type_mut(ret);
            visit.contains
        }
    }
}

/// Determines the type of the `Future`.
///
/// If none found, the `Future` is boxed.
fn future_type_attr(attrs: &[Attribute], is_local: bool) -> FutureType {
    for attr in attrs {
        if let Some(last_seg) = attr.path.segments.last() {
            let future_type = match (last_seg.ident.to_string().as_str(), is_local) {
                ("unboxed", false) => Some(FutureType::UnboxedSend),
                ("unboxed", true) => Some(FutureType::UnboxedLocal),
                ("unboxed_simple", false) => Some(FutureType::UnboxedSimpleSend),
                ("unboxed_simple", true) => Some(FutureType::UnboxedSimpleLocal),
                _ => None,
            };
            if let Some(future_type) = future_type {
                return future_type;
            }
        }
    }
    if is_local {
        FutureType::BoxedLocal
    } else {
        FutureType::BoxedSend
    }
}

fn where_clause_or_default(clause: &mut Option<WhereClause>) -> &mut WhereClause {
    clause.get_or_insert_with(|| WhereClause {
        where_token: Default::default(),
        predicates: Punctuated::new(),
    })
}

fn derive_implicit_type_name(id: &Ident) -> Ident {
    let mut to_upper = true;
    let upper_camel_case_id: String = id
        .to_string()
        .chars()
        .filter_map(|c| {
            if c == '_' {
                to_upper = true;
                None
            } else if to_upper {
                to_upper = false;
                c.to_uppercase().next()
            } else {
                Some(c)
            }
        })
        .collect();
    format_ident!("RetTypeOf{}", upper_camel_case_id)
}

fn receiver_lifetime(sig: &Signature) -> Option<Lifetime> {
    for arg in sig.inputs.iter() {
        if let FnArg::Receiver(arg) = arg {
            if let Some((_, lifetime)) = &arg.reference {
                return lifetime.as_ref().cloned();
            }
        }
    }
    None
}

fn ret_token_stream(ret_type: &ReturnType) -> TokenStream {
    match &ret_type {
        ReturnType::Default => quote!(()),
        ReturnType::Type(_, ret) => quote!(#ret),
    }
}<|MERGE_RESOLUTION|>--- conflicted
+++ resolved
@@ -9,15 +9,10 @@
 use syn::punctuated::{Pair, Punctuated};
 use syn::visit_mut::{self, VisitMut};
 use syn::{
-<<<<<<< HEAD
-    parse_quote, parse_quote_spanned, Attribute, Block, FnArg, GenericParam, Generics, Ident,
-    ImplItem, ImplItemType, Lifetime, LifetimeDef, Pat, PatIdent, Receiver, ReturnType, Signature,
-    Stmt, Token, TraitItem, TraitItemType, Type, TypeParamBound, TypePath, WhereClause,
-=======
     parse_quote, parse_quote_spanned, Attribute, Block, FnArg, GenericArgument, GenericParam,
-    Generics, Ident, ImplItem, Lifetime, LifetimeDef, Pat, PatIdent, PathArguments, Receiver,
-    ReturnType, Signature, Stmt, Token, TraitItem, Type, TypePath, WhereClause,
->>>>>>> c1fba00e
+    Generics, Ident, ImplItem, ImplItemType, Lifetime, LifetimeDef, Pat, PatIdent, PathArguments,
+    Receiver, ReturnType, Signature, Stmt, Token, TraitItem, TraitItemType, Type, TypePath,
+    WhereClause,
 };
 
 impl ToTokens for Item {
@@ -422,26 +417,12 @@
             _ => &[InferredBound::Send],
         };
 
-<<<<<<< HEAD
-        let assume_bound = match context {
-            Context::Trait { supertraits, .. } => !has_default || has_bound(supertraits, &bound),
-            Context::Impl { .. } => true,
-        };
-
-        let where_clause = where_clause_or_default(&mut sig.generics.where_clause);
-        where_clause
-            .predicates
-            .push(if assume_bound || !future_type.is_send() {
-                parse_quote_spanned!(default_span=> Self: 'async_trait)
-            } else {
-                parse_quote_spanned!(default_span=> Self: ::core::marker::#bound + 'async_trait)
-=======
         let bounds = bounds.iter().filter_map(|bound| {
             let assume_bound = match context {
                 Context::Trait { supertraits, .. } => !has_default || has_bound(supertraits, bound),
                 Context::Impl { .. } => true,
             };
-            if assume_bound || is_local {
+            if assume_bound || !future_type.is_send() {
                 None
             } else {
                 Some(bound.spanned_path(default_span))
@@ -452,7 +433,6 @@
             .predicates
             .push(parse_quote_spanned! {default_span=>
                 Self: #(#bounds +)* 'async_trait
->>>>>>> c1fba00e
             });
     }
 
