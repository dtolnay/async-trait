--- conflicted
+++ resolved
@@ -10,14 +10,9 @@
 use syn::visit_mut::{self, VisitMut};
 use syn::{
     parse_quote, parse_quote_spanned, Attribute, Block, FnArg, GenericArgument, GenericParam,
-<<<<<<< HEAD
-    Generics, Ident, ImplItem, ImplItemType, Lifetime, LifetimeDef, Pat, PatIdent, PathArguments,
+    Generics, Ident, ImplItem, ImplItemType, Lifetime, LifetimeParam, Pat, PatIdent, PathArguments,
     Receiver, ReturnType, Signature, Stmt, Token, TraitItem, TraitItemType, Type, TypePath,
     WhereClause,
-=======
-    Generics, Ident, ImplItem, Lifetime, LifetimeParam, Pat, PatIdent, PathArguments, Receiver,
-    ReturnType, Signature, Stmt, Token, TraitItem, Type, TypePath, WhereClause,
->>>>>>> f8a86505
 };
 
 impl ToTokens for Item {
@@ -774,7 +769,7 @@
 /// If none found, the `Future` is boxed.
 fn future_type_attr(attrs: &[Attribute], is_local: bool) -> FutureType {
     for attr in attrs {
-        if let Some(last_seg) = attr.path.segments.last() {
+        if let Some(last_seg) = attr.path().segments.last() {
             let future_type = match (last_seg.ident.to_string().as_str(), is_local) {
                 ("unboxed", false) => Some(FutureType::UnboxedSend),
                 ("unboxed", true) => Some(FutureType::UnboxedLocal),
