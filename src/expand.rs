use crate::lifetime::{AddLifetimeToImplTrait, CollectLifetimes};
use crate::parse::Item;
use crate::receiver::{has_self_in_block, has_self_in_sig, mut_pat, ReplaceSelf};
use proc_macro2::{Span, TokenStream};
use quote::{format_ident, quote, quote_spanned, ToTokens};
use std::collections::BTreeSet as Set;
use std::mem;
use syn::punctuated::{Pair, Punctuated};
use syn::visit_mut::{self, VisitMut};
use syn::{
    parse_quote, parse_quote_spanned, Attribute, Block, FnArg, GenericParam, Generics, Ident,
    ImplItem, ImplItemType, Lifetime, LifetimeDef, Pat, PatIdent, Receiver, ReturnType, Signature,
    Stmt, Token, TraitItem, TraitItemType, Type, TypeParamBound, TypePath, WhereClause,
};

impl ToTokens for Item {
    fn to_tokens(&self, tokens: &mut TokenStream) {
        match self {
            Item::Trait(item) => item.to_tokens(tokens),
            Item::Impl(item) => item.to_tokens(tokens),
        }
    }
}

#[derive(Clone, Copy, Eq, PartialEq)]
enum FutureType {
    /// The returned `Future` is boxed and can be sent.
    BoxedSend,

    /// The returned `Future` is boxed and cannot be sent.
    BoxedLocal,

    /// The returned `Future` is an `impl Future` and can be sent.
    UnboxedSend,

    /// The returned `Future` is an `impl Future` and cannot be sent.
    UnboxedLocal,

    /// The returned `Future` is an `impl Future` with the same lifetime bound for all the
    /// references and the `Future`.
    UnboxedSimpleSend,

    /// The returned `Future` is an `impl Future` with the same lifetime bound for all the
    /// references and the `Future`. The future cannot be sent.
    UnboxedSimpleLocal,
}

impl FutureType {
    fn is_boxed(self) -> bool {
        match self {
            FutureType::BoxedSend | FutureType::BoxedLocal => true,
            FutureType::UnboxedSend
            | FutureType::UnboxedLocal
            | FutureType::UnboxedSimpleSend
            | FutureType::UnboxedSimpleLocal => false,
        }
    }

    fn is_send(self) -> bool {
        match self {
            FutureType::BoxedSend | FutureType::UnboxedSend | FutureType::UnboxedSimpleSend => true,
            FutureType::BoxedLocal | FutureType::UnboxedLocal | FutureType::UnboxedSimpleLocal => {
                false
            }
        }
    }
}

#[derive(Clone, Copy)]
enum Context<'a> {
    Trait {
        generics: &'a Generics,
        supertraits: &'a Supertraits,
    },
    Impl {
        impl_generics: &'a Generics,
        associated_type_impl_traits: &'a Set<Ident>,
    },
}

impl Context<'_> {
    fn lifetimes<'a>(&'a self, used: &'a [Lifetime]) -> impl Iterator<Item = &'a LifetimeDef> {
        let generics = match self {
            Context::Trait { generics, .. } => generics,
            Context::Impl { impl_generics, .. } => impl_generics,
        };
        generics.params.iter().filter_map(move |param| {
            if let GenericParam::Lifetime(param) = param {
                if used.contains(&param.lifetime) {
                    return Some(param);
                }
            }
            None
        })
    }
}

type Supertraits = Punctuated<TypeParamBound, Token![+]>;

pub fn expand(input: &mut Item, is_local: bool) {
    match input {
        Item::Trait(input) => {
            let mut implicit_associated_types: Vec<TraitItem> = Vec::new();
            let context = Context::Trait {
                generics: &input.generics,
                supertraits: &input.supertraits,
            };
            for inner in &mut input.items {
                if let TraitItem::Method(method) = inner {
                    let sig = &mut method.sig;
                    if sig.asyncness.is_some() {
                        let future_type = future_type_attr(&method.attrs, is_local);
                        let ret = ret_token_stream(&sig.output);
                        let block = &mut method.default;
                        let mut has_self = has_self_in_sig(sig);
                        method.attrs.push(parse_quote!(#[must_use]));
                        if let Some(block) = block {
                            has_self |= has_self_in_block(block);
                            transform_block(context, sig, block, future_type);
                            method.attrs.push(lint_suppress_with_body());
                        } else {
                            method.attrs.push(lint_suppress_without_body());
                        }
                        let has_default = method.default.is_some();
                        let bounds =
                            transform_sig(context, sig, &ret, has_self, has_default, future_type);
                        if !future_type.is_boxed() {
                            let type_def = define_implicit_associated_type(sig, &ret, &bounds);
                            implicit_associated_types.push(TraitItem::Type(type_def));
                            generate_fn_doc(sig, &ret, &mut method.attrs);
                        }
                    }
                }
            }
            implicit_associated_types
                .into_iter()
                .for_each(|t| input.items.push(t));
        }
        Item::Impl(input) => {
            let mut lifetimes = CollectLifetimes::new("'impl", input.impl_token.span);
            lifetimes.visit_type_mut(&mut *input.self_ty);
            lifetimes.visit_path_mut(&mut input.trait_.as_mut().unwrap().1);
            let params = &input.generics.params;
            let elided = lifetimes.elided;
            input.generics.params = parse_quote!(#(#elided,)* #params);

            let mut associated_type_impl_traits = Set::new();
            for inner in &input.items {
                if let ImplItem::Type(assoc) = inner {
                    if let Type::ImplTrait(_) = assoc.ty {
                        associated_type_impl_traits.insert(assoc.ident.clone());
                    }
                }
            }

            let mut implicit_associated_type_assigns: Vec<ImplItem> = Vec::new();
            let context = Context::Impl {
                impl_generics: &input.generics,
                associated_type_impl_traits: &associated_type_impl_traits,
            };
            for inner in &mut input.items {
                if let ImplItem::Method(method) = inner {
                    let sig = &mut method.sig;
                    if sig.asyncness.is_some() {
                        let future_type = future_type_attr(&method.attrs, is_local);
                        let ret = ret_token_stream(&sig.output);
                        let block = &mut method.block;
                        let has_self = has_self_in_sig(sig) || has_self_in_block(block);
                        transform_block(context, sig, block, future_type);
                        let bounds =
                            transform_sig(context, sig, &ret, has_self, false, future_type);
                        if !future_type.is_boxed() {
                            let type_assign = assign_implicit_associated_type(sig, &ret, &bounds);
                            implicit_associated_type_assigns.push(ImplItem::Type(type_assign));
                            generate_fn_doc(sig, &ret, &mut method.attrs);
                        }
                        method.attrs.push(lint_suppress_with_body());
                    }
                }
            }
            implicit_associated_type_assigns
                .into_iter()
                .for_each(|t| input.items.push(t));
        }
    }
}

fn lint_suppress_with_body() -> Attribute {
    parse_quote! {
        #[allow(
            clippy::let_unit_value,
            clippy::no_effect_underscore_binding,
            clippy::shadow_same,
            clippy::type_complexity,
            clippy::type_repetition_in_bounds,
            clippy::used_underscore_binding
        )]
    }
}

fn lint_suppress_without_body() -> Attribute {
    parse_quote! {
        #[allow(
            clippy::type_complexity,
            clippy::type_repetition_in_bounds
        )]
    }
}

// Input:
//     async fn f<T>(&self, x: &T) -> Ret;
//
// Output (future_type == Boxed):
//     fn f<'life0, 'life1, 'async_trait, T>(
//         &'life0 self,
//         x: &'life1 T,
//     ) -> Pin<Box<dyn Future<Output = Ret> + Send + 'async_trait>>
//     where
//         'life0: 'async_trait,
//         'life1: 'async_trait,
//         T: 'async_trait,
//         Self: Sync + 'async_trait;
//
// Output (future_type == Unboxed):
//     fn f<'life0, 'life1, 'async_trait, T>(
//         &'life0 self,
//         x: &'life1 T,
//     ) -> Self::RetTypeOfF<'life0, 'life1, 'async_trait>
//     where
//         'life0: 'async_trait,
//         'life1: 'async_trait,
//         T: 'async_trait,
//         Self: 'async_trait;
//
// Output (future_type == UnboxedSimple):
//     fn f<'async_trait, T>(
//         &'async_trait self,
//         x: &'async_trait T,
//     ) -> Self::RetTypeOfF<'async_trait>
//     where
//         T: 'async_trait,
//         Self: 'async_trait;
fn transform_sig(
    context: Context,
    sig: &mut Signature,
    ret: &TokenStream,
    has_self: bool,
    has_default: bool,
<<<<<<< HEAD
    future_type: FutureType,
) -> TokenStream {
    sig.fn_token.span = sig.asyncness.take().unwrap().span;

    let default_span = sig
        .ident
        .span()
        .join(sig.paren_token.span)
        .unwrap_or_else(|| sig.ident.span());
=======
    is_local: bool,
) {
    let default_span = sig.asyncness.take().unwrap().span;
    sig.fn_token.span = default_span;

    let (ret_arrow, ret) = match &sig.output {
        ReturnType::Default => (Token![->](default_span), quote_spanned!(default_span=> ())),
        ReturnType::Type(arrow, ret) => (*arrow, quote!(#ret)),
    };
>>>>>>> 65a5c9d5

    let mut lifetimes = CollectLifetimes::new("'life", default_span);
    for arg in sig.inputs.iter_mut() {
        match arg {
            FnArg::Receiver(arg) => {
                lifetimes.visit_receiver_mut(arg);
                if future_type == FutureType::UnboxedSimpleSend {
                    if let Some(arg_ref) = arg.reference.as_mut() {
                        arg_ref
                            .1
                            .replace(Lifetime::new("'async_trait", Span::call_site()));
                    }
                }
            }
            FnArg::Typed(arg) => {
                lifetimes.visit_type_mut(&mut arg.ty);
                if future_type == FutureType::UnboxedSend {
                    if let Type::Reference(arg_ty) = &*arg.ty {
                        if let Some(lifetime) = arg_ty.lifetime.as_ref() {
                            let span = lifetime.span();
                            let ty = &*arg_ty.elem;
                            where_clause_or_default(&mut sig.generics.where_clause)
                                .predicates
                                .push(parse_quote_spanned!(span=> #ty: #lifetime));
                        }
                    }
                } else if future_type == FutureType::UnboxedSimpleSend {
                    if let Type::Reference(arg_ty) = &mut *arg.ty {
                        arg_ty
                            .lifetime
                            .replace(Lifetime::new("'async_trait", Span::call_site()));
                    }
                }
            }
        }
    }

    if future_type == FutureType::UnboxedSimpleSend {
        let mut lifetime_replaced = false;
        let mut filtered_params = Vec::<Pair<GenericParam, Token![,]>>::new();
        while let Some(param) = sig.generics.params.pop() {
            if let Pair::Punctuated(param, token) = param {
                match param {
                    GenericParam::Lifetime(mut lifetime) => {
                        if !lifetime_replaced {
                            lifetime.lifetime = Lifetime::new("'async_trait", Span::call_site());
                            lifetime.bounds.clear();
                            filtered_params
                                .push(Pair::Punctuated(GenericParam::Lifetime(lifetime), token));
                            lifetime_replaced = true;
                        }
                    }
                    param => filtered_params.push(Pair::Punctuated(param, token)),
                }
            }
        }
        if !lifetime_replaced {
            sig.generics
                .params
                .push(parse_quote_spanned!(default_span=> 'async_trait));
        }
        while let Some(param) = filtered_params.pop() {
            sig.generics.params.push(param.into_value());
        }
    } else {
        for param in &mut sig.generics.params {
            match param {
                GenericParam::Type(param) => {
                    let param_name = &param.ident;
                    let span = match param.colon_token.take() {
                        Some(colon_token) => colon_token.span,
                        None => param_name.span(),
                    };
                    let bounds = mem::replace(&mut param.bounds, Punctuated::new());
                    where_clause_or_default(&mut sig.generics.where_clause)
                        .predicates
                        .push(parse_quote_spanned!(span=> #param_name: 'async_trait + #bounds));
                }
                GenericParam::Lifetime(param) => {
                    let param_name = &param.lifetime;
                    let span = match param.colon_token.take() {
                        Some(colon_token) => colon_token.span,
                        None => param_name.span(),
                    };
                    let bounds = mem::replace(&mut param.bounds, Punctuated::new());
                    where_clause_or_default(&mut sig.generics.where_clause)
                        .predicates
                        .push(parse_quote_spanned!(span=> #param: 'async_trait + #bounds));
                }
                GenericParam::Const(_) => {}
            }
        }

        for param in context.lifetimes(&lifetimes.explicit) {
            let param = &param.lifetime;
            let span = param.span();
            where_clause_or_default(&mut sig.generics.where_clause)
                .predicates
                .push(parse_quote_spanned!(span=> #param: 'async_trait));
        }
    }

    if sig.generics.lt_token.is_none() {
        sig.generics.lt_token = Some(Token![<](sig.ident.span()));
    }
    if sig.generics.gt_token.is_none() {
        sig.generics.gt_token = Some(Token![>](sig.paren_token.span));
    }

    if future_type != FutureType::UnboxedSimpleSend {
        for elided in lifetimes.elided {
            sig.generics.params.push(parse_quote!(#elided));
            where_clause_or_default(&mut sig.generics.where_clause)
                .predicates
                .push(parse_quote_spanned!(elided.span()=> #elided: 'async_trait));
        }
        sig.generics
            .params
            .push(parse_quote_spanned!(default_span=> 'async_trait));
    }

    if has_self {
        let bound = match sig.inputs.iter().next() {
            Some(FnArg::Receiver(Receiver {
                reference: Some(_),
                mutability: None,
                ..
            })) => Ident::new("Sync", default_span),
            Some(FnArg::Typed(arg))
                if match (arg.pat.as_ref(), arg.ty.as_ref()) {
                    (Pat::Ident(pat), Type::Reference(ty)) => {
                        pat.ident == "self" && ty.mutability.is_none()
                    }
                    _ => false,
                } =>
            {
                Ident::new("Sync", default_span)
            }
            _ => Ident::new("Send", default_span),
        };

        let assume_bound = match context {
            Context::Trait { supertraits, .. } => !has_default || has_bound(supertraits, &bound),
            Context::Impl { .. } => true,
        };

        let where_clause = where_clause_or_default(&mut sig.generics.where_clause);
<<<<<<< HEAD
        where_clause
            .predicates
            .push(if assume_bound || !future_type.is_send() {
                parse_quote_spanned!(bound_span=> Self: 'async_trait)
            } else {
                parse_quote_spanned!(bound_span=> Self: ::core::marker::#bound + 'async_trait)
            });
=======
        where_clause.predicates.push(if assume_bound || is_local {
            parse_quote_spanned!(default_span=> Self: 'async_trait)
        } else {
            parse_quote_spanned!(default_span=> Self: ::core::marker::#bound + 'async_trait)
        });
>>>>>>> 65a5c9d5
    }

    for (i, arg) in sig.inputs.iter_mut().enumerate() {
        match arg {
            FnArg::Receiver(Receiver {
                reference: Some(_), ..
            }) => {}
            FnArg::Receiver(arg) => arg.mutability = None,
            FnArg::Typed(arg) => {
                if let Pat::Ident(ident) = &mut *arg.pat {
                    ident.by_ref = None;
                    ident.mutability = None;
                } else {
                    let positional = positional_arg(i, &arg.pat);
                    let m = mut_pat(&mut arg.pat);
                    arg.pat = parse_quote!(#m #positional);
                }
                AddLifetimeToImplTrait.visit_type_mut(&mut arg.ty);
            }
        }
    }

<<<<<<< HEAD
    let ret_span = sig.ident.span();
    let bounds = if future_type.is_send() {
        quote_spanned!(ret_span=> ::core::marker::Send + 'async_trait)
    } else {
        quote_spanned!(ret_span=> 'async_trait)
    };

    if future_type.is_boxed() {
        sig.output = parse_quote_spanned! {ret_span=>
            -> ::core::pin::Pin<Box<
                dyn ::core::future::Future<Output = #ret> + #bounds
            >>
        };
    } else {
        let implicit_type_name = derive_implicit_type_name(&sig.ident);
        let params_clone = sig.generics.params.clone();
        let params_iter = params_clone.into_iter().map(|mut p| {
            match &mut p {
                GenericParam::Type(t) => {
                    t.attrs.clear();
                    t.bounds.clear();
                }
                GenericParam::Lifetime(l) => {
                    l.attrs.clear();
                    l.bounds.clear();
                }
                GenericParam::Const(_) => (),
            };
            p
        });
        sig.output = parse_quote_spanned! {ret_span=>
            -> Self::#implicit_type_name<#(#params_iter),*>
        };
    }

    bounds
=======
    let bounds = if is_local {
        quote_spanned!(default_span=> 'async_trait)
    } else {
        quote_spanned!(default_span=> ::core::marker::Send + 'async_trait)
    };
    sig.output = parse_quote_spanned! {default_span=>
        #ret_arrow ::core::pin::Pin<Box<
            dyn ::core::future::Future<Output = #ret> + #bounds
        >>
    };
>>>>>>> 65a5c9d5
}

// Input:
//     async fn f<T>(&self, x: &T, (a, b): (A, B)) -> Ret {
//         self + x + a + b
//     }
//
// Output (future_type == Boxed):
//     Box::pin(async move {
//         let ___ret: Ret = {
//             let __self = self;
//             let x = x;
//             let (a, b) = __arg1;
//
//             __self + x + a + b
//         };
//
//         ___ret
//     })
//
// Output (future_type == Unboxed || future_type == UnboxedSimple):
//     async move {
//         let __ret: Ret = {
//             let __self = self;
//             let x = x;
//             let (a, b) = __arg1;
//
//             __self + x + a + b
//         };
//
//         __ret
//     }
fn transform_block(
    context: Context,
    sig: &mut Signature,
    block: &mut Block,
    future_type: FutureType,
) {
    if let Some(Stmt::Item(syn::Item::Verbatim(item))) = block.stmts.first() {
        if block.stmts.len() == 1 && item.to_string() == ";" {
            return;
        }
    }

    let mut self_span = None;
    let decls = sig
        .inputs
        .iter()
        .enumerate()
        .map(|(i, arg)| match arg {
            FnArg::Receiver(Receiver {
                self_token,
                mutability,
                ..
            }) => {
                let ident = Ident::new("__self", self_token.span);
                self_span = Some(self_token.span);
                quote!(let #mutability #ident = #self_token;)
            }
            FnArg::Typed(arg) => {
                if let Pat::Ident(PatIdent {
                    ident, mutability, ..
                }) = &*arg.pat
                {
                    if ident == "self" {
                        self_span = Some(ident.span());
                        let prefixed = Ident::new("__self", ident.span());
                        quote!(let #mutability #prefixed = #ident;)
                    } else {
                        quote!(let #mutability #ident = #ident;)
                    }
                } else {
                    let pat = &arg.pat;
                    let ident = positional_arg(i, pat);
                    if let Pat::Wild(_) = **pat {
                        quote!(let #ident = #ident;)
                    } else {
                        quote!(let #pat = #ident;)
                    }
                }
            }
        })
        .collect::<Vec<_>>();

    if let Some(span) = self_span {
        let mut replace_self = ReplaceSelf(span);
        replace_self.visit_block_mut(block);
    }

    let stmts = &block.stmts;
    let let_ret = match &mut sig.output {
        ReturnType::Default => quote_spanned! {block.brace_token.span=>
            #(#decls)*
            let _: () = { #(#stmts)* };
        },
        ReturnType::Type(_, ret) => {
            if contains_associated_type_impl_trait(context, ret) {
                if decls.is_empty() {
                    quote!(#(#stmts)*)
                } else {
                    quote!(#(#decls)* { #(#stmts)* })
                }
            } else {
                quote_spanned! {block.brace_token.span=>
                    if let ::core::option::Option::Some(__ret) = ::core::option::Option::None::<#ret> {
                        return __ret;
                    }
                    #(#decls)*
                    let __ret: #ret = { #(#stmts)* };
                    #[allow(unreachable_code)]
                    __ret
                }
            }
        }
    };

    if future_type.is_boxed() {
        let box_pin = quote_spanned!(block.brace_token.span=>
            Box::pin(async move { #let_ret })
        );
        block.stmts = parse_quote!(#box_pin);
    } else {
        let async_block = quote_spanned!(block.brace_token.span=>
            async move { #let_ret }
        );
        block.stmts = parse_quote!(#async_block);
    }
}

// Input:
//     async fn f<T>(&self, x: &T) -> Ret;
//
// Output:
//     type RetTypeOfF<'life0, 'life1, 'async_trait, T>: Future<Output = Ret> + Send + 'async_trait
//     where
//         'life0: 'async_trait,
//         'life1: 'async_trait,
//         T: 'async_trait,
//         Self: 'life0;
fn define_implicit_associated_type(
    sig: &Signature,
    ret: &TokenStream,
    bounds: &TokenStream,
) -> TraitItemType {
    let implicit_type_name = derive_implicit_type_name(&sig.ident);
    let generated_doc = format!(
        "Automatically generated return type placeholder for [`Self::{}`]",
        sig.ident
    );
    let mut implicit_type_def: TraitItemType = parse_quote!(
        #[allow(clippy::needless_lifetimes, clippy::type_repetition_in_bounds)]
        #[doc = #generated_doc]
        type #implicit_type_name: ::core::future::Future<Output = #ret> + #bounds;
    );
    implicit_type_def.generics = sig.generics.clone();
    if let Some(receiver_lifetime) = receiver_lifetime(sig) {
        where_clause_or_default(&mut implicit_type_def.generics.where_clause)
            .predicates
            .push(parse_quote!(Self: #receiver_lifetime));
    }
    implicit_type_def
}

// Input:
//     async fn f<T>(&self, x: &T) -> Ret;
//
// Output:
//     type RetTypeOfF<'life0, 'life1, 'async_trait, T>
//     where
//         'life0: 'async_trait,
//         'life1: 'async_trait,
//         T: 'async_trait,
//         Self: 'life0
//     = impl Future<Output = Ret> + Send + 'async_trait;
fn assign_implicit_associated_type(
    sig: &Signature,
    ret: &TokenStream,
    bounds: &TokenStream,
) -> ImplItemType {
    let implicit_type_name = derive_implicit_type_name(&sig.ident);
    let generated_doc = format!(
        "Automatically generated return type for [`Self::{}`]",
        sig.ident
    );
    let mut implicit_type_assign: ImplItemType = parse_quote!(
        #[allow(clippy::needless_lifetimes, clippy::type_repetition_in_bounds)]
        #[doc = #generated_doc]
        type #implicit_type_name = impl ::core::future::Future<Output = #ret> + #bounds;
    );
    implicit_type_assign.generics = sig.generics.clone();
    if let Some(receiver_lifetime) = receiver_lifetime(sig) {
        where_clause_or_default(&mut implicit_type_assign.generics.where_clause)
            .predicates
            .push(parse_quote!(Self: #receiver_lifetime));
    }
    implicit_type_assign
}

// Input:
//     /// Doc.
//     async fn f<T>(&self, x: &T) -> Ret;
//
// Output:
//     /// Doc.
//     ///
//     /// ***
//     /// _This is an asynchronous method returning [`impl Future<Output = Ret>`](Self::RetTypeOfF)._
//     async fn f<T>(&self, x: &T) -> Ret;
fn generate_fn_doc(sig: &Signature, ret: &TokenStream, attrs: &mut Vec<Attribute>) {
    let newline = quote! {
        #[doc = ""]
    };
    attrs.push(parse_quote!(#newline));
    let separator = quote! {
        #[doc = "***"]
    };
    attrs.push(parse_quote!(#separator));
    let implicit_type_name = derive_implicit_type_name(&sig.ident);
    let doc = format!(
        "_This is an asynchronous method returning [`impl Future<Output = {}>`](Self::{})._",
        ret, implicit_type_name
    );
    let doc_token_stream = quote! {
        #[doc = #doc]
    };
    attrs.push(parse_quote!(#doc_token_stream));
}

fn positional_arg(i: usize, pat: &Pat) -> Ident {
    let span: Span = syn::spanned::Spanned::span(pat);
    #[cfg(not(no_span_mixed_site))]
    let span = span.resolved_at(Span::mixed_site());
    format_ident!("__arg{}", i, span = span)
}

fn has_bound(supertraits: &Supertraits, marker: &Ident) -> bool {
    for bound in supertraits {
        if let TypeParamBound::Trait(bound) = bound {
            if bound.path.is_ident(marker)
                || bound.path.segments.len() == 3
                    && (bound.path.segments[0].ident == "std"
                        || bound.path.segments[0].ident == "core")
                    && bound.path.segments[1].ident == "marker"
                    && bound.path.segments[2].ident == *marker
            {
                return true;
            }
        }
    }
    false
}

fn contains_associated_type_impl_trait(context: Context, ret: &mut Type) -> bool {
    struct AssociatedTypeImplTraits<'a> {
        set: &'a Set<Ident>,
        contains: bool,
    }

    impl<'a> VisitMut for AssociatedTypeImplTraits<'a> {
        fn visit_type_path_mut(&mut self, ty: &mut TypePath) {
            if ty.qself.is_none()
                && ty.path.segments.len() == 2
                && ty.path.segments[0].ident == "Self"
                && self.set.contains(&ty.path.segments[1].ident)
            {
                self.contains = true;
            }
            visit_mut::visit_type_path_mut(self, ty);
        }
    }

    match context {
        Context::Trait { .. } => false,
        Context::Impl {
            associated_type_impl_traits,
            ..
        } => {
            let mut visit = AssociatedTypeImplTraits {
                set: associated_type_impl_traits,
                contains: false,
            };
            visit.visit_type_mut(ret);
            visit.contains
        }
    }
}

/// Determines the type of the `Future`.
///
/// If none found, the `Future` is boxed.
fn future_type_attr(attrs: &[Attribute], is_local: bool) -> FutureType {
    for attr in attrs {
        if let Some(last_seg) = attr.path.segments.last() {
            let future_type = match (last_seg.ident.to_string().as_str(), is_local) {
                ("unboxed", false) => Some(FutureType::UnboxedSend),
                ("unboxed", true) => Some(FutureType::UnboxedLocal),
                ("unboxed_simple", false) => Some(FutureType::UnboxedSimpleSend),
                ("unboxed_simple", true) => Some(FutureType::UnboxedSimpleLocal),
                _ => None,
            };
            if let Some(future_type) = future_type {
                return future_type;
            }
        }
    }
    if is_local {
        FutureType::BoxedLocal
    } else {
        FutureType::BoxedSend
    }
}

fn where_clause_or_default(clause: &mut Option<WhereClause>) -> &mut WhereClause {
    clause.get_or_insert_with(|| WhereClause {
        where_token: Default::default(),
        predicates: Punctuated::new(),
    })
}

fn derive_implicit_type_name(id: &Ident) -> Ident {
    let mut to_upper = true;
    let upper_camel_case_id: String = id
        .to_string()
        .chars()
        .filter_map(|c| {
            if c == '_' {
                to_upper = true;
                None
            } else if to_upper {
                to_upper = false;
                c.to_uppercase().next()
            } else {
                Some(c)
            }
        })
        .collect();
    format_ident!("RetTypeOf{}", upper_camel_case_id)
}

fn receiver_lifetime(sig: &Signature) -> Option<Lifetime> {
    for arg in sig.inputs.iter() {
        if let FnArg::Receiver(arg) = arg {
            if let Some((_, lifetime)) = &arg.reference {
                return lifetime.as_ref().cloned();
            }
        }
    }
    None
}

fn ret_token_stream(ret_type: &ReturnType) -> TokenStream {
    match &ret_type {
        ReturnType::Default => quote!(()),
        ReturnType::Type(_, ret) => quote!(#ret),
    }
}<|MERGE_RESOLUTION|>--- conflicted
+++ resolved
@@ -246,19 +246,8 @@
     ret: &TokenStream,
     has_self: bool,
     has_default: bool,
-<<<<<<< HEAD
     future_type: FutureType,
 ) -> TokenStream {
-    sig.fn_token.span = sig.asyncness.take().unwrap().span;
-
-    let default_span = sig
-        .ident
-        .span()
-        .join(sig.paren_token.span)
-        .unwrap_or_else(|| sig.ident.span());
-=======
-    is_local: bool,
-) {
     let default_span = sig.asyncness.take().unwrap().span;
     sig.fn_token.span = default_span;
 
@@ -266,7 +255,6 @@
         ReturnType::Default => (Token![->](default_span), quote_spanned!(default_span=> ())),
         ReturnType::Type(arrow, ret) => (*arrow, quote!(#ret)),
     };
->>>>>>> 65a5c9d5
 
     let mut lifetimes = CollectLifetimes::new("'life", default_span);
     for arg in sig.inputs.iter_mut() {
@@ -414,21 +402,14 @@
         };
 
         let where_clause = where_clause_or_default(&mut sig.generics.where_clause);
-<<<<<<< HEAD
         where_clause
             .predicates
+            .predicates
             .push(if assume_bound || !future_type.is_send() {
-                parse_quote_spanned!(bound_span=> Self: 'async_trait)
+                parse_quote_spanned!(default_span=> Self: 'async_trait)
             } else {
-                parse_quote_spanned!(bound_span=> Self: ::core::marker::#bound + 'async_trait)
+                parse_quote_spanned!(default_span=> Self: ::core::marker::#bound + 'async_trait)
             });
-=======
-        where_clause.predicates.push(if assume_bound || is_local {
-            parse_quote_spanned!(default_span=> Self: 'async_trait)
-        } else {
-            parse_quote_spanned!(default_span=> Self: ::core::marker::#bound + 'async_trait)
-        });
->>>>>>> 65a5c9d5
     }
 
     for (i, arg) in sig.inputs.iter_mut().enumerate() {
@@ -451,17 +432,15 @@
         }
     }
 
-<<<<<<< HEAD
-    let ret_span = sig.ident.span();
     let bounds = if future_type.is_send() {
-        quote_spanned!(ret_span=> ::core::marker::Send + 'async_trait)
+        quote_spanned!(default_span=> ::core::marker::Send + 'async_trait)
     } else {
-        quote_spanned!(ret_span=> 'async_trait)
+        quote_spanned!(default_span=> 'async_trait)
     };
 
     if future_type.is_boxed() {
-        sig.output = parse_quote_spanned! {ret_span=>
-            -> ::core::pin::Pin<Box<
+        sig.output = parse_quote_spanned! {default_span=>
+            #ret_arrow ::core::pin::Pin<Box<
                 dyn ::core::future::Future<Output = #ret> + #bounds
             >>
         };
@@ -482,24 +461,12 @@
             };
             p
         });
-        sig.output = parse_quote_spanned! {ret_span=>
-            -> Self::#implicit_type_name<#(#params_iter),*>
+        sig.output = parse_quote_spanned! {default_span=>
+            #ret_arrow Self::#implicit_type_name<#(#params_iter),*>
         };
     }
 
     bounds
-=======
-    let bounds = if is_local {
-        quote_spanned!(default_span=> 'async_trait)
-    } else {
-        quote_spanned!(default_span=> ::core::marker::Send + 'async_trait)
-    };
-    sig.output = parse_quote_spanned! {default_span=>
-        #ret_arrow ::core::pin::Pin<Box<
-            dyn ::core::future::Future<Output = #ret> + #bounds
-        >>
-    };
->>>>>>> 65a5c9d5
 }
 
 // Input:
