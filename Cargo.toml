--- conflicted
+++ resolved
@@ -1,13 +1,7 @@
 [package]
-<<<<<<< HEAD
 name = "async-trait-fn"
-version = "0.1.67"
+version = "0.1.68"
 authors = ["David Tolnay <dtolnay@gmail.com>", "wvwwvwwv <wvwwvwwv@me.com>"]
-=======
-name = "async-trait"
-version = "0.1.68"
-authors = ["David Tolnay <dtolnay@gmail.com>"]
->>>>>>> dce60601
 categories = ["asynchronous", "no-std"]
 description = "A fork of async-trait with some useful options"
 documentation = "https://docs.rs/async-trait-fn"
