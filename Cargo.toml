--- conflicted
+++ resolved
@@ -1,13 +1,7 @@
 [package]
-<<<<<<< HEAD
 name = "async-trait-fn"
-version = "0.1.62"
+version = "0.1.63"
 authors = ["David Tolnay <dtolnay@gmail.com>", "wvwwvwwv <wvwwvwwv@me.com>"]
-=======
-name = "async-trait"
-version = "0.1.63"
-authors = ["David Tolnay <dtolnay@gmail.com>"]
->>>>>>> 36bcff4c
 categories = ["asynchronous", "no-std"]
 description = "A fork of async-trait with some useful options"
 documentation = "https://docs.rs/async-trait-fn"
