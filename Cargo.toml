[package]
<<<<<<< HEAD
name = "async-trait-fn"
version = "0.1.71"
authors = ["David Tolnay <dtolnay@gmail.com>", "wvwwvwwv <wvwwvwwv@me.com>"]
=======
name = "async-trait"
version = "0.1.72"
authors = ["David Tolnay <dtolnay@gmail.com>"]
>>>>>>> 47565d9f
categories = ["asynchronous", "no-std"]
edition = "2021"
keywords = ["async"]
license = "MIT OR Apache-2.0"
repository = "https://github.com/wvwwvwwv/async-trait-fn"
rust-version = "1.56"

[lib]
proc-macro = true

[dependencies]
proc-macro2 = "1.0.63"
quote = "1.0.29"
syn = { version = "2.0.23", features = ["full", "visit-mut"] }

[dev-dependencies]
futures = "0.3.28"
rustversion = "1.0.13"
tracing = "0.1.37"
tracing-attributes = "0.1.26"
trybuild = { version = "1.0.81", features = ["diff"] }

[package.metadata.docs.rs]
targets = ["x86_64-unknown-linux-gnu"]
rustdoc-args = ["--generate-link-to-definition"]<|MERGE_RESOLUTION|>--- conflicted
+++ resolved
@@ -1,13 +1,7 @@
 [package]
-<<<<<<< HEAD
 name = "async-trait-fn"
-version = "0.1.71"
+version = "0.1.72"
 authors = ["David Tolnay <dtolnay@gmail.com>", "wvwwvwwv <wvwwvwwv@me.com>"]
-=======
-name = "async-trait"
-version = "0.1.72"
-authors = ["David Tolnay <dtolnay@gmail.com>"]
->>>>>>> 47565d9f
 categories = ["asynchronous", "no-std"]
 edition = "2021"
 keywords = ["async"]
