[package]
name = "async-trait-fn"
<<<<<<< HEAD
version = "0.1.66"
=======
version = "0.1.67"
>>>>>>> affc0506
authors = ["David Tolnay <dtolnay@gmail.com>", "wvwwvwwv <wvwwvwwv@me.com>"]
categories = ["asynchronous", "no-std"]
description = "A fork of async-trait with some useful options"
documentation = "https://docs.rs/async-trait-fn"
edition = "2018"
keywords = ["async"]
license = "MIT OR Apache-2.0"
<<<<<<< HEAD
readme = "README.md"
repository = "https://github.com/wvwwvwwv/async-trait-fn"
rust-version = "1.39"
=======
repository = "https://github.com/wvwwvwwv/async-trait-fn"
rust-version = "1.56"
>>>>>>> affc0506

[lib]
proc-macro = true

[dependencies]
proc-macro2 = "1.0"
quote = "1.0"
syn = { version = "2.0", features = ["full", "visit-mut"] }

[dev-dependencies]
futures = "0.3"
rustversion = "1.0"
tracing = "0.1.14"
tracing-attributes = "0.1.14"
trybuild = { version = "1.0.49", features = ["diff"] }

[package.metadata.docs.rs]
targets = ["x86_64-unknown-linux-gnu"]<|MERGE_RESOLUTION|>--- conflicted
+++ resolved
@@ -1,10 +1,6 @@
 [package]
 name = "async-trait-fn"
-<<<<<<< HEAD
-version = "0.1.66"
-=======
 version = "0.1.67"
->>>>>>> affc0506
 authors = ["David Tolnay <dtolnay@gmail.com>", "wvwwvwwv <wvwwvwwv@me.com>"]
 categories = ["asynchronous", "no-std"]
 description = "A fork of async-trait with some useful options"
@@ -12,14 +8,8 @@
 edition = "2018"
 keywords = ["async"]
 license = "MIT OR Apache-2.0"
-<<<<<<< HEAD
-readme = "README.md"
-repository = "https://github.com/wvwwvwwv/async-trait-fn"
-rust-version = "1.39"
-=======
 repository = "https://github.com/wvwwvwwv/async-trait-fn"
 rust-version = "1.56"
->>>>>>> affc0506
 
 [lib]
 proc-macro = true
