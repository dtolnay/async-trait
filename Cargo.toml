--- conflicted
+++ resolved
@@ -1,16 +1,10 @@
 [package]
-<<<<<<< HEAD
 name = "async-trait-with-sync"
-version = "0.1.31"
+version = "0.1.36"
 # Note: Original author is David Tolnay, however to avoid publishing crates in their name, this
 #       author line has been replaced.
 # authors = ["David Tolnay <dtolnay@gmail.com>"]
 authors = ["49nord GmbH <hello@49nord.de>", "Christian Schwarz <me@cschwarz.com>"]
-=======
-name = "async-trait"
-version = "0.1.36"
-authors = ["David Tolnay <dtolnay@gmail.com>"]
->>>>>>> 89923af3
 edition = "2018"
 license = "MIT OR Apache-2.0"
 description = "`async-trait` with `Sync` patch"
