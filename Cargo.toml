[package]
name = "async-trait-fn"
version = "0.1.71"
authors = ["David Tolnay <dtolnay@gmail.com>", "wvwwvwwv <wvwwvwwv@me.com>"]
categories = ["asynchronous", "no-std"]
<<<<<<< HEAD
description = "A fork of async-trait with some useful options"
documentation = "https://docs.rs/async-trait-fn"
edition = "2018"
=======
description = "Type erasure for async trait methods"
documentation = "https://docs.rs/async-trait"
edition = "2021"
>>>>>>> 036a373a
keywords = ["async"]
license = "MIT OR Apache-2.0"
repository = "https://github.com/wvwwvwwv/async-trait-fn"
rust-version = "1.56"

[lib]
proc-macro = true

[dependencies]
proc-macro2 = "1.0.63"
quote = "1.0.29"
syn = { version = "2.0.23", features = ["full", "visit-mut"] }

[dev-dependencies]
futures = "0.3.28"
rustversion = "1.0.13"
tracing = "0.1.37"
tracing-attributes = "0.1.26"
trybuild = { version = "1.0.81", features = ["diff"] }

[package.metadata.docs.rs]
targets = ["x86_64-unknown-linux-gnu"]<|MERGE_RESOLUTION|>--- conflicted
+++ resolved
@@ -3,15 +3,7 @@
 version = "0.1.71"
 authors = ["David Tolnay <dtolnay@gmail.com>", "wvwwvwwv <wvwwvwwv@me.com>"]
 categories = ["asynchronous", "no-std"]
-<<<<<<< HEAD
-description = "A fork of async-trait with some useful options"
-documentation = "https://docs.rs/async-trait-fn"
-edition = "2018"
-=======
-description = "Type erasure for async trait methods"
-documentation = "https://docs.rs/async-trait"
 edition = "2021"
->>>>>>> 036a373a
 keywords = ["async"]
 license = "MIT OR Apache-2.0"
 repository = "https://github.com/wvwwvwwv/async-trait-fn"
